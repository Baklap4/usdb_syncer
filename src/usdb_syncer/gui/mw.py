"""usdb_syncer's GUI"""

import datetime
import logging
import os
import sys

from PySide6.QtCore import QObject, Qt, QThreadPool, QTimer, Signal
from PySide6.QtGui import QCloseEvent, QPixmap
from PySide6.QtWidgets import (
    QApplication,
    QComboBox,
    QFileDialog,
    QLabel,
    QMainWindow,
    QSplashScreen,
)

from usdb_syncer import settings
from usdb_syncer.gui.debug_console import DebugConsole
from usdb_syncer.gui.ffmpeg_dialog import check_ffmpeg
from usdb_syncer.gui.forms.MainWindow import Ui_MainWindow
from usdb_syncer.gui.meta_tags_dialog import MetaTagsDialog
from usdb_syncer.gui.progress import run_with_progress
from usdb_syncer.gui.settings_dialog import SettingsDialog
from usdb_syncer.gui.song_table.song_table import SongTable
from usdb_syncer.gui.utils import scroll_to_bottom, set_shortcut
from usdb_syncer.logger import get_logger
from usdb_syncer.pdf import generate_song_pdf
from usdb_syncer.song_data import SongData
from usdb_syncer.song_filters import GoldenNotesFilter, RatingFilter, ViewsFilter
from usdb_syncer.song_list_fetcher import get_all_song_data, resync_song_data
<<<<<<< HEAD
from usdb_syncer.song_loader import DownloadInfo, download_songs
from usdb_syncer.usdb_id_file import UsdbIdFile
=======
>>>>>>> 55766c63
from usdb_syncer.utils import AppPaths, open_file_explorer


class MainWindow(Ui_MainWindow, QMainWindow):
    """The app's main window and entry point to the GUI."""

    _search_timer: QTimer

    def __init__(self) -> None:
        super().__init__()
        self.setupUi(self)
        self.threadpool = QThreadPool(self)
        self._setup_table()
        self._setup_statusbar()
        self._setup_log()
        self._setup_toolbar()
        self._setup_shortcuts()
        self._setup_song_dir()
        self._setup_search()
<<<<<<< HEAD
        self._setup_download()
        self._setup_signals()
        self.logger = get_logger(__file__)
=======
        self._setup_buttons()
        self._restore_state()
>>>>>>> 55766c63

    def _setup_table(self) -> None:
        self.table = SongTable(
            self,
            self.view_list,
            self.view_batch,
            self.menu_songs,
            self.menu_batch,
            self.bar_download_progress,
            self.label_download_progress,
        )

    def _setup_statusbar(self) -> None:
        self._status_label = QLabel(self)
        self.statusbar.addWidget(self._status_label)

        def on_count_changed(list_count: int, batch_count: int) -> None:
            total = len(self.table.get_all_data())
            self._status_label.setText(
                f"{list_count} out of {total} songs shown. {batch_count} in batch."
            )

        self.table.connect_row_count_changed(on_count_changed)

    def _setup_log(self) -> None:
        self.plainTextEdit.setReadOnly(True)
        self._debugs: list[tuple[str, float]] = []
        self._infos: list[tuple[str, float]] = []
        self._warnings: list[tuple[str, float]] = []
        self._errors: list[tuple[str, float]] = []
        self.toolButton_debugs.toggled.connect(self._on_log_filter_changed)
        self.toolButton_infos.toggled.connect(self._on_log_filter_changed)
        self.toolButton_warnings.toggled.connect(self._on_log_filter_changed)
        self.toolButton_errors.toggled.connect(self._on_log_filter_changed)

    def _setup_toolbar(self) -> None:
<<<<<<< HEAD
        self.action_select_local_songs.triggered.connect(self._select_local_songs)
        self.action_refetch_song_list.triggered.connect(self._refetch_song_list)
        self.action_meta_tags.triggered.connect(lambda: MetaTagsDialog(self).show())
        self.action_settings.triggered.connect(lambda: SettingsDialog(self).show())
        self.action_generate_song_pdf.triggered.connect(self._generate_song_pdf)
        self.action_import_usdb_ids.triggered.connect(self._import_usdb_ids_from_files)
        self.action_export_usdb_ids.triggered.connect(self._export_usdb_ids_to_file)
        self.action_show_log.triggered.connect(
            lambda: open_file_explorer(os.path.dirname(AppPaths.log))
        )
=======
        for action, func in (
            (self.action_songs_download, self._download_selection),
            (self.action_songs_to_batch, self.table.stage_selection),
            (self.action_batch_remove, self.table.unstage_selection),
            (self.action_find_local_songs, self._stage_local_songs),
            (self.action_refetch_song_list, self._refetch_song_list),
            (self.action_meta_tags, lambda: MetaTagsDialog(self).show()),
            (self.action_settings, lambda: SettingsDialog(self).show()),
            (self.action_generate_song_pdf, self._generate_song_pdf),
            (self.action_show_log, lambda: open_file_explorer(AppPaths.log)),
        ):
            action.triggered.connect(func)

    def _download_selection(self) -> None:
        check_ffmpeg(self, self.table.download_selection)

    def _download_batch(self) -> None:
        check_ffmpeg(self, self.table.download_batch)
>>>>>>> 55766c63

    def _setup_shortcuts(self) -> None:
        set_shortcut("Ctrl+.", self, lambda: DebugConsole(self).show())

    def _setup_song_dir(self) -> None:
        self.lineEdit_song_dir.setText(str(settings.get_song_dir()))
        self.pushButton_select_song_dir.clicked.connect(self.select_song_dir)

    def _setup_buttons(self) -> None:
        self.button_batch_download.clicked.connect(self._download_batch)
        self.button_batch_clear.clicked.connect(self.table.clear_batch)

    def _setup_search(self) -> None:
        self._populate_search_filters()
        self._connect_search_filters()
        self.clear_filters.clicked.connect(self._clear_filters)

    def _populate_search_filters(self) -> None:
        for rating in RatingFilter:
            self.comboBox_rating.addItem(str(rating), rating.value)
        for golden in GoldenNotesFilter:
            self.comboBox_golden_notes.addItem(str(golden), golden.value)
        for views in ViewsFilter:
            self.comboBox_views.addItem(str(views), views.value)

    def _connect_search_filters(self) -> None:
        self.lineEdit_search.textChanged.connect(self.table.set_text_filter)
        for combo_box, setter in (
            (self.comboBox_artist, self.table.set_artist_filter),
            (self.comboBox_title, self.table.set_title_filter),
            (self.comboBox_language, self.table.set_language_filter),
            (self.comboBox_edition, self.table.set_edition_filter),
        ):
            combo_box.currentIndexChanged.connect(
                lambda idx, combo_box=combo_box, setter=setter: setter(
                    "" if not idx else combo_box.currentText()
                )
            )
        self.comboBox_rating.currentIndexChanged.connect(
            lambda: self.table.set_rating_filter(*self.comboBox_rating.currentData())
        )
        self.comboBox_golden_notes.currentIndexChanged.connect(
            lambda: self.table.set_golden_notes_filter(
                self.comboBox_golden_notes.currentData()
            )
        )
        self.comboBox_views.currentIndexChanged.connect(
            lambda: self.table.set_views_filter(self.comboBox_views.currentData())
        )

    def _on_log_filter_changed(self) -> None:
        messages = []
        if self.toolButton_debugs.isChecked():
            messages += self._debugs
        if self.toolButton_infos.isChecked():
            messages += self._infos
        if self.toolButton_warnings.isChecked():
            messages += self._warnings
        if self.toolButton_errors.isChecked():
            messages += self._errors
        messages.sort(key=lambda m: m[1])
        self.plainTextEdit.setPlainText("\n".join(m[0] for m in messages))
        scroll_to_bottom(self.plainTextEdit)

    def log_to_text_edit(self, message: str, level: int, created: float) -> None:
        match level:
            case 40:
                self._errors.append((message, created))
                if self.toolButton_errors.isChecked():
                    self.plainTextEdit.appendPlainText(message)
            case 30:
                self._warnings.append((message, created))
                if self.toolButton_warnings.isChecked():
                    self.plainTextEdit.appendPlainText(message)
            case 20:
                self._infos.append((message, created))
                if self.toolButton_infos.isChecked():
                    self.plainTextEdit.appendPlainText(message)
            case 10:
                self._debugs.append((message, created))
                if self.toolButton_debugs.isChecked():
                    self.plainTextEdit.appendPlainText(message)

    def initialize_song_table(self, songs: tuple[SongData, ...]) -> None:
        self.table.initialize(songs)
        self._update_dynamic_filters(songs)

    def _stage_local_songs(self) -> None:
        if directory := QFileDialog.getExistingDirectory(self, "Select Song Directory"):
            self.table.stage_local_songs(directory)

    def _refetch_song_list(self) -> None:
        run_with_progress(
            "Fetching song list...",
            lambda _: get_all_song_data(True),
            self._on_song_list_fetched,
        )

    def _on_song_list_fetched(self, songs: tuple[SongData, ...]) -> None:
        self.table.set_data(songs)
        self._update_dynamic_filters(songs)

    def _update_dynamic_filters(self, songs: tuple[SongData, ...]) -> None:
        def update_filter(selector: QComboBox, attribute: str) -> None:
            items = list(sorted(set(getattr(song.data, attribute) for song in songs)))
            items.insert(0, "Any")
            current_text = selector.currentText()
            try:
                new_index = items.index(current_text)
            except ValueError:
                new_index = 0
            selector.blockSignals(True)
            selector.clear()
            selector.addItems(items)
            selector.setCurrentIndex(new_index)
            selector.blockSignals(False)
            if current_text != selector.currentText():
                selector.currentIndexChanged.emit(new_index)  # type: ignore

        for selector, name in (
            (self.comboBox_artist, "artist"),
            (self.comboBox_title, "title"),
            (self.comboBox_language, "language"),
            (self.comboBox_edition, "edition"),
        ):
            update_filter(selector, name)

    def select_song_dir(self) -> None:
        song_dir = QFileDialog.getExistingDirectory(self, "Select Song Directory")
        if not song_dir:
            return
        self.lineEdit_song_dir.setText(song_dir)
        settings.set_song_dir(song_dir)
        data = resync_song_data(self.table.get_all_data())
        self.table.set_data(data)

    def _clear_filters(self) -> None:
        self.lineEdit_search.setText("")
        self.comboBox_artist.setCurrentIndex(0)
        self.comboBox_title.setCurrentIndex(0)
        self.comboBox_language.setCurrentIndex(0)
        self.comboBox_edition.setCurrentIndex(0)
        self.comboBox_golden_notes.setCurrentIndex(0)
        self.comboBox_rating.setCurrentIndex(0)
        self.comboBox_views.setCurrentIndex(0)

    def _generate_song_pdf(self) -> None:
        fname = f"{datetime.datetime.now():%Y-%m-%d}_songlist.pdf"
        path = os.path.join(settings.get_song_dir(), fname)
        path = QFileDialog.getSaveFileName(self, dir=path, filter="PDF (*.pdf)")[0]
        if path:
            generate_song_pdf(self.table.all_local_songs(), path)

<<<<<<< HEAD
    def _import_usdb_ids_from_files(self) -> None:
        file_list = QFileDialog.getOpenFileNames(
            self,
            caption="Select one or more files to import USDB IDs from",
            dir=os.getcwd(),
            filter="JSON, USDB IDs, Weblinks (*.json *.usdb_ids *.url *.webloc *.desktop)",
        )[0]
        if not file_list:
            self.logger.info("no files selected to import USDB IDs from")
            return
        file_parsers = [UsdbIdFile.parse(path) for path in file_list]
        has_error = False
        for count, parser in enumerate(file_parsers):
            if parser.error:
                self.logger.error(
                    f"failed importing file {file_list[count]}: {str(parser.error)}"
                )
                has_error = True
        # stop import if encounter errors
        if has_error:
            return
        song_ids = [id for parser in file_parsers for id in parser.ids]
        unique_song_ids = list(set(song_ids))
        unique_song_ids.sort()
        self.logger.info(
            f"read {len(file_list)} file(s), "
            f"found {len(unique_song_ids)} "
            f"USDB IDs: {', '.join(str(id) for id in unique_song_ids)}"
        )
        if unavailable_song_ids := [
            song_id for song_id in unique_song_ids if not self.table.get_data(song_id)
        ]:
            self.logger.warning(
                f"{len(unavailable_song_ids)}/{len(unique_song_ids)} "
                "imported USDB IDs are not available: "
                f"{', '.join(str(song_id) for song_id in unavailable_song_ids)}"
            )
        if available_song_ids := [
            song_id
            for song_id in unique_song_ids
            if song_id not in unavailable_song_ids
        ]:
            # select available songs to prepare Download
            self.logger.info(
                f"available {len(available_song_ids)}/{len(unique_song_ids)} "
                "imported USDB IDs are selected for Download: "
                f"{', '.join(str(song_id) for song_id in available_song_ids)}"
            )
            self.table.set_selection_to_song_ids(available_song_ids)

    def _export_usdb_ids_to_file(self) -> None:
        selected_ids = self.table.selected_song_ids()
        if not selected_ids:
            self.logger.info("skipping export: no songs selected")
            return

        # Note: automatically checks if file already exists
        path = QFileDialog.getSaveFileName(
            self,
            caption="Select export file for USDB IDs",
            dir=os.getcwd(),
            filter="USDB ID File (*.usdb_ids)",
        )[0]
        if not path:
            self.logger.info("export aborted")
            return

        id_file = UsdbIdFile(selected_ids)
        id_file.write(path)
        self.logger.info(f"exported {len(selected_ids)} USDB IDs to {path}")
=======
    def closeEvent(self, event: QCloseEvent) -> None:
        self.table.save_state()
        self._save_state()
        event.accept()

    def _restore_state(self) -> None:
        self.restoreGeometry(settings.get_geometry_main_window())
        self.splitter_main.restoreState(settings.get_state_splitter_main())
        self.splitter_bottom.restoreState(settings.get_state_splitter_bottom())

    def _save_state(self) -> None:
        settings.set_geometry_main_window(self.saveGeometry())
        settings.set_state_splitter_main(self.splitter_main.saveState())
        settings.set_state_splitter_bottom(self.splitter_bottom.saveState())
>>>>>>> 55766c63


class LogSignal(QObject):
    """Signal used by the logger."""

    message_level_time = Signal(str, int, float)


class TextEditLogger(logging.Handler):
    """Handler that logs to the GUI in a thread-safe manner."""

    def __init__(self, mw: MainWindow) -> None:
        super().__init__()
        self.signals = LogSignal()
        self.signals.message_level_time.connect(mw.log_to_text_edit)

    def emit(self, record: logging.LogRecord) -> None:
        message = self.format(record)
        self.signals.message_level_time.emit(message, record.levelno, record.created)


def main() -> None:
    app = _init_app()
    mw = MainWindow()
    _configure_logging(mw)
    _load_main_window(mw)
    app.exec()


def _load_main_window(mw: MainWindow) -> None:
    splash = QSplashScreen(QPixmap(":/splash/splash.png"))
    splash.show()
    QApplication.processEvents()
    splash.showMessage("Loading song database from usdb...", color=Qt.GlobalColor.gray)
    songs = get_all_song_data(False)
    mw.initialize_song_table(songs)
    splash.showMessage(
        f"Song database successfully loaded with {len(songs)} songs.",
        color=Qt.GlobalColor.gray,
    )
    mw.show()
    logging.info("Application successfully loaded.")
    splash.finish(mw)


def _init_app() -> QApplication:
    app = QApplication(sys.argv)
    app.setOrganizationName("bohning")
    app.setApplicationName("usdb_syncer")
    return app


def _configure_logging(mw: MainWindow) -> None:
    logging.basicConfig(
        level=logging.DEBUG,
        style="{",
        format="{asctime} [{levelname}] {message}",
        datefmt="%Y-%m-%d %H:%M:%S",
        encoding="utf-8",
        handlers=(
            logging.FileHandler(AppPaths.log),
            logging.StreamHandler(sys.stdout),
            TextEditLogger(mw),
        ),
    )<|MERGE_RESOLUTION|>--- conflicted
+++ resolved
@@ -30,11 +30,7 @@
 from usdb_syncer.song_data import SongData
 from usdb_syncer.song_filters import GoldenNotesFilter, RatingFilter, ViewsFilter
 from usdb_syncer.song_list_fetcher import get_all_song_data, resync_song_data
-<<<<<<< HEAD
-from usdb_syncer.song_loader import DownloadInfo, download_songs
 from usdb_syncer.usdb_id_file import UsdbIdFile
-=======
->>>>>>> 55766c63
 from usdb_syncer.utils import AppPaths, open_file_explorer
 
 
@@ -54,14 +50,9 @@
         self._setup_shortcuts()
         self._setup_song_dir()
         self._setup_search()
-<<<<<<< HEAD
-        self._setup_download()
-        self._setup_signals()
         self.logger = get_logger(__file__)
-=======
         self._setup_buttons()
         self._restore_state()
->>>>>>> 55766c63
 
     def _setup_table(self) -> None:
         self.table = SongTable(
@@ -98,18 +89,6 @@
         self.toolButton_errors.toggled.connect(self._on_log_filter_changed)
 
     def _setup_toolbar(self) -> None:
-<<<<<<< HEAD
-        self.action_select_local_songs.triggered.connect(self._select_local_songs)
-        self.action_refetch_song_list.triggered.connect(self._refetch_song_list)
-        self.action_meta_tags.triggered.connect(lambda: MetaTagsDialog(self).show())
-        self.action_settings.triggered.connect(lambda: SettingsDialog(self).show())
-        self.action_generate_song_pdf.triggered.connect(self._generate_song_pdf)
-        self.action_import_usdb_ids.triggered.connect(self._import_usdb_ids_from_files)
-        self.action_export_usdb_ids.triggered.connect(self._export_usdb_ids_to_file)
-        self.action_show_log.triggered.connect(
-            lambda: open_file_explorer(os.path.dirname(AppPaths.log))
-        )
-=======
         for action, func in (
             (self.action_songs_download, self._download_selection),
             (self.action_songs_to_batch, self.table.stage_selection),
@@ -119,6 +98,8 @@
             (self.action_meta_tags, lambda: MetaTagsDialog(self).show()),
             (self.action_settings, lambda: SettingsDialog(self).show()),
             (self.action_generate_song_pdf, self._generate_song_pdf),
+            (self.action_import_usdb_ids, self._import_usdb_ids_from_files),
+            (self.action_export_usdb_ids, self._export_usdb_ids_to_file),
             (self.action_show_log, lambda: open_file_explorer(AppPaths.log)),
         ):
             action.triggered.connect(func)
@@ -128,7 +109,6 @@
 
     def _download_batch(self) -> None:
         check_ffmpeg(self, self.table.download_batch)
->>>>>>> 55766c63
 
     def _setup_shortcuts(self) -> None:
         set_shortcut("Ctrl+.", self, lambda: DebugConsole(self).show())
@@ -282,7 +262,6 @@
         if path:
             generate_song_pdf(self.table.all_local_songs(), path)
 
-<<<<<<< HEAD
     def _import_usdb_ids_from_files(self) -> None:
         file_list = QFileDialog.getOpenFileNames(
             self,
@@ -353,7 +332,7 @@
         id_file = UsdbIdFile(selected_ids)
         id_file.write(path)
         self.logger.info(f"exported {len(selected_ids)} USDB IDs to {path}")
-=======
+
     def closeEvent(self, event: QCloseEvent) -> None:
         self.table.save_state()
         self._save_state()
@@ -368,7 +347,6 @@
         settings.set_geometry_main_window(self.saveGeometry())
         settings.set_state_splitter_main(self.splitter_main.saveState())
         settings.set_state_splitter_bottom(self.splitter_bottom.saveState())
->>>>>>> 55766c63
 
 
 class LogSignal(QObject):
